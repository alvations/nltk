--- conflicted
+++ resolved
@@ -2,14 +2,9 @@
 envlist =
     py{35,36,37}
     pypy
-<<<<<<< HEAD
     py{35,36,37}-nodeps
     py{35,36,37}-jenkins
-=======
-    py{27,35,36}-nodeps
-    py{27,35,36}-jenkins
     py-cythonized
->>>>>>> 1416ed05
     py-travis
 
 [testenv]
