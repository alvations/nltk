#!/usr/bin/env python
# -*- coding: utf-8 -*-
# Natural Language Toolkit: Interface to the Stanford Segmenter
# for Chinese and Arabic
#
# Copyright (C) 2001-2017 NLTK Project
# Author: 52nlp <52nlpcn@gmail.com>
#         Casper Lehmann-Strøm <casperlehmann@gmail.com>
#         Alex Constantin <alex@keyworder.ch>
#
# URL: <http://nltk.org/>
# For license information, see LICENSE.TXT

from __future__ import unicode_literals, print_function

import tempfile
import os
import json
from subprocess import PIPE

from nltk import compat
from nltk.internals import find_jar, find_file, find_dir, \
                           config_java, java, _java_options

from nltk.tokenize.api import TokenizerI

_stanford_url = 'http://nlp.stanford.edu/software'


class StanfordSegmenter(TokenizerI):
    r"""
    Interface to the Stanford Segmenter
    >>> from nltk.tokenize.stanford_segmenter import StanfordSegmenter
    >>> segmenter = StanfordSegmenter(
    ...     path_to_jar="stanford-segmenter-3.6.0.jar",
    ...     path_to_slf4j = "slf4j-api.jar"
    ...     path_to_sihan_corpora_dict="./data",
    ...     path_to_model="./data/pku.gz",
    ...     path_to_dict="./data/dict-chris6.ser.gz")
    >>> sentence = u"这是斯坦福中文分词器测试"
    >>> segmenter.segment(sentence)
    >>> u'\u8fd9 \u662f \u65af\u5766\u798f \u4e2d\u6587 \u5206\u8bcd\u5668 \u6d4b\u8bd5\n'
    >>> segmenter.segment_file("test.simp.utf8")
    >>> u'\u9762\u5bf9 \u65b0 \u4e16\u7eaa \uff0c \u4e16\u754c \u5404\u56fd ...
    """

    _JAR = 'stanford-segmenter.jar'
    _SLF4J = 'slf4j-api.jar'

    def __init__(self,
                 path_to_jar=None, path_to_slf4j=None,
                 java_class=None,
                 path_to_model=None,
                 path_to_dict=None,
                 path_to_sihan_corpora_dict=None,
                 sihan_post_processing='false',
                 keep_whitespaces='false',
                 encoding='UTF-8', options=None,
                 verbose=False, java_options='-mx2g'):

        stanford_segmenter = find_jar(
                self._JAR, path_to_jar,
                env_vars=('STANFORD_SEGMENTER',),
                searchpath=(), url=_stanford_url,
                verbose=verbose)
        slf4j = find_jar(
                self._SLF4J, path_to_slf4j,
                env_vars=('SLF4J', 'STANFORD_SEGMENTER',),
                searchpath=(), url=_stanford_url,
                verbose=verbose)

        # This is passed to java as the -cp option, the segmenter needs slf4j.
<<<<<<< HEAD
        sep = ';' if os.name == 'nt' else ':'
        self._stanford_jar = sep.join(
            [_ for _ in [stanford_segmenter, slf4j] if _ is not None])
=======
        self._stanford_jar = os.pathsep.join(
            [_ for _ in [stanford_segmenter, slf4j] if not _ is None])
>>>>>>> 2746b451

        self._java_class = java_class
        self._model = path_to_model
        self._sihan_corpora_dict = path_to_sihan_corpora_dict
        self._sihan_post_processing = sihan_post_processing
        self._keep_whitespaces = keep_whitespaces
        self._dict = path_to_dict

        self._encoding = encoding
        self.java_options = java_options
        options = {} if options is None else options
        self._options_cmd = ','.join('{0}={1}'.format(key, json.dumps(val)) for key, val in options.items())

    def default_config(self, lang):
        """
        Attempt to intialize Stanford Word Segmenter for the specified language
        using the STANFORD_SEGMENTER and STANFORD_MODELS environment variables
        """

        search_path = ()
        if os.environ.get('STANFORD_SEGMENTER'):
            search_path = {os.path.join(os.environ.get('STANFORD_SEGMENTER'), 'data')}

        # init for Chinese-specific files
        self._dict = None
        self._sihan_corpora_dict = None
        self._sihan_post_processing = 'false'

        if lang == 'ar':
            self._java_class = 'edu.stanford.nlp.international.arabic.process.ArabicSegmenter'
            model = 'arabic-segmenter-atb+bn+arztrain.ser.gz'

        elif lang == 'zh':
            self._java_class = 'edu.stanford.nlp.ie.crf.CRFClassifier'
            model = 'pku.gz'
            self._sihan_post_processing = 'true'

            path_to_dict = 'dict-chris6.ser.gz'
            try:
                self._dict = find_file(path_to_dict, searchpath=search_path,
                                       url=_stanford_url, verbose=False,
                                       env_vars=('STANFORD_MODELS',))
            except LookupError:
                raise LookupError("Could not find '%s' (tried using env. "
                    "variables STANFORD_MODELS and <STANFORD_SEGMENTER>/data/)" % path_to_dict)

            sihan_dir = './data/'
            try:
                path_to_sihan_dir = find_dir(sihan_dir,
                                             url=_stanford_url, verbose=False,
                                             env_vars=('STANFORD_SEGMENTER',))
                self._sihan_corpora_dict = os.path.join(path_to_sihan_dir, sihan_dir)
            except LookupError:
                raise LookupError("Could not find '%s' (tried using the "
                    "STANFORD_SEGMENTER environment variable)" % sihan_dir)
        else:
            raise LookupError("Unsupported language '%'" % lang)

        try:
            self._model = find_file(model, searchpath=search_path,
                                    url=_stanford_url, verbose=False,
                                    env_vars=('STANFORD_MODELS', 'STANFORD_SEGMENTER',))
        except LookupError:
            raise LookupError("Could not find '%s' (tried using env. "
                "variables STANFORD_MODELS and <STANFORD_SEGMENTER>/data/)" % model)

    def tokenize(self, s):
        super().tokenize(s)

    def segment_file(self, input_file_path):
        """
        """
        cmd = [
            self._java_class,
            '-loadClassifier', self._model,
            '-keepAllWhitespaces', self._keep_whitespaces,
            '-textFile', input_file_path
        ]
        if self._sihan_corpora_dict is not None:
            cmd.extend(['-serDictionary', self._dict,
                        '-sighanCorporaDict', self._sihan_corpora_dict,
                        '-sighanPostProcessing', self._sihan_post_processing])

        stdout = self._execute(cmd)

        return stdout

    def segment(self, tokens):
        return self.segment_sents([tokens])

    def segment_sents(self, sentences):
        """
        """
        encoding = self._encoding
        # Create a temporary input file
        _input_fh, self._input_file_path = tempfile.mkstemp(text=True)

        # Write the actural sentences to the temporary input file
        _input_fh = os.fdopen(_input_fh, 'wb')
        _input = '\n'.join((' '.join(x) for x in sentences))
        if isinstance(_input, compat.text_type) and encoding:
            _input = _input.encode(encoding)
        _input_fh.write(_input)
        _input_fh.close()

        cmd = [
            self._java_class,
            '-loadClassifier', self._model,
            '-keepAllWhitespaces', self._keep_whitespaces,
            '-textFile', self._input_file_path
        ]
        if self._sihan_corpora_dict is not None:
            cmd.extend(['-serDictionary', self._dict,
                        '-sighanCorporaDict', self._sihan_corpora_dict,
                        '-sighanPostProcessing', self._sihan_post_processing])

        stdout = self._execute(cmd)

        # Delete the temporary file
        os.unlink(self._input_file_path)

        return stdout

    def _execute(self, cmd, verbose=False):
        encoding = self._encoding
        cmd.extend(['-inputEncoding', encoding])
        _options_cmd = self._options_cmd
        if _options_cmd:
            cmd.extend(['-options', self._options_cmd])

        default_options = ' '.join(_java_options)

        # Configure java.
        config_java(options=self.java_options, verbose=verbose)

        stdout, _stderr = java(cmd, classpath=self._stanford_jar, stdout=PIPE, stderr=PIPE)
        stdout = stdout.decode(encoding)

        # Return java configurations to their default values.
        config_java(options=default_options, verbose=False)

        return stdout


def setup_module(module):
    from nose import SkipTest

    try:
        seg = StanfordSegmenter()
        seg.default_config('ar')
        seg.default_config('zh')
    except LookupError as e:
        raise SkipTest('Tests for nltk.tokenize.stanford_segmenter skipped: %s' % str(e))<|MERGE_RESOLUTION|>--- conflicted
+++ resolved
@@ -70,14 +70,8 @@
                 verbose=verbose)
 
         # This is passed to java as the -cp option, the segmenter needs slf4j.
-<<<<<<< HEAD
-        sep = ';' if os.name == 'nt' else ':'
-        self._stanford_jar = sep.join(
-            [_ for _ in [stanford_segmenter, slf4j] if _ is not None])
-=======
         self._stanford_jar = os.pathsep.join(
             [_ for _ in [stanford_segmenter, slf4j] if not _ is None])
->>>>>>> 2746b451
 
         self._java_class = java_class
         self._model = path_to_model
