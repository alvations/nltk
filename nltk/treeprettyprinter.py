# -*- coding: utf-8 -*-
# Natural Language Toolkit: ASCII visualization of NLTK trees
#
# Copyright (C) 2001-2019 NLTK Project
# Author: Andreas van Cranenburgh <A.W.vanCranenburgh@uva.nl>
#         Peter Ljunglöf <peter.ljunglof@gu.se>
# URL: <http://nltk.org/>
# For license information, see LICENSE.TXT

"""
Pretty-printing of discontinuous trees.
Adapted from the disco-dop project, by Andreas van Cranenburgh.
https://github.com/andreasvc/disco-dop

Interesting reference (not used for this code):
T. Eschbach et al., Orth. Hypergraph Drawing, Journal of
Graph Algorithms and Applications, 10(2) 141--157 (2006)149.
http://jgaa.info/accepted/2006/EschbachGuentherBecker2006.10.2.pdf
"""

import re
<<<<<<< HEAD
from html import escape
=======
try:
    from html import escape
except ImportError:
    from cgi import escape
>>>>>>> 762663e9
from collections import defaultdict
from operator import itemgetter

from nltk.util import OrderedDict
from nltk.tree import Tree

ANSICOLOR = {
    "black": 30,
    "red": 31,
    "green": 32,
    "yellow": 33,
    "blue": 34,
    "magenta": 35,
    "cyan": 36,
    "white": 37,
}


class TreePrettyPrinter(object):
    """
    Pretty-print a tree in text format, either as ASCII or Unicode.
    The tree can be a normal tree, or discontinuous.

    ``TreePrettyPrinter(tree, sentence=None, highlight=())``
    creates an object from which different visualizations can be created.

    :param tree: a Tree object.
    :param sentence: a list of words (strings). If `sentence` is given,
        `tree` must contain integers as leaves, which are taken as indices
        in `sentence`. Using this you can display a discontinuous tree.
    :param highlight: Optionally, a sequence of Tree objects in `tree` which
        should be highlighted. Has the effect of only applying colors to nodes
        in this sequence (nodes should be given as Tree objects, terminals as
        indices).

    >>> from nltk.tree import Tree
    >>> tree = Tree.fromstring('(S (NP Mary) (VP walks))')
    >>> print(TreePrettyPrinter(tree).text())
    ... # doctest: +NORMALIZE_WHITESPACE
          S
      ____|____
     NP        VP
     |         |
    Mary     walks
    """

    def __init__(self, tree, sentence=None, highlight=()):
        if sentence is None:
            leaves = tree.leaves()
            if (
                leaves
                and not any(len(a) == 0 for a in tree.subtrees())
                and all(isinstance(a, int) for a in leaves)
            ):
                sentence = [str(a) for a in leaves]
            else:
                # this deals with empty nodes (frontier non-terminals)
                # and multiple/mixed terminals under non-terminals.
                tree = tree.copy(True)
                sentence = []
                for a in tree.subtrees():
                    if len(a) == 0:
                        a.append(len(sentence))
                        sentence.append(None)
                    elif any(not isinstance(b, Tree) for b in a):
                        for n, b in enumerate(a):
                            if not isinstance(b, Tree):
                                a[n] = len(sentence)
                                if type(b) == tuple:
                                    b = "/".join(b)
                                sentence.append("%s" % b)
        self.nodes, self.coords, self.edges, self.highlight = self.nodecoords(
            tree, sentence, highlight
        )

    def __str__(self):
        return self.text()

    def __repr__(self):
        return "<TreePrettyPrinter with %d nodes>" % len(self.nodes)

    @staticmethod
    def nodecoords(tree, sentence, highlight):
        """
        Produce coordinates of nodes on a grid.

        Objective:

        - Produce coordinates for a non-overlapping placement of nodes and
            horizontal lines.
        - Order edges so that crossing edges cross a minimal number of previous
            horizontal lines (never vertical lines).

        Approach:

        - bottom up level order traversal (start at terminals)
        - at each level, identify nodes which cannot be on the same row
        - identify nodes which cannot be in the same column
        - place nodes into a grid at (row, column)
        - order child-parent edges with crossing edges last

        Coordinates are (row, column); the origin (0, 0) is at the top left;
        the root node is on row 0. Coordinates do not consider the size of a
        node (which depends on font, &c), so the width of a column of the grid
        should be automatically determined by the element with the greatest
        width in that column. Alternatively, the integer coordinates could be
        converted to coordinates in which the distances between adjacent nodes
        are non-uniform.

        Produces tuple (nodes, coords, edges, highlighted) where:

        - nodes[id]: Tree object for the node with this integer id
        - coords[id]: (n, m) coordinate where to draw node with id in the grid
        - edges[id]: parent id of node with this id (ordered dictionary)
        - highlighted: set of ids that should be highlighted
        """

        def findcell(m, matrix, startoflevel, children):
            """
            Find vacant row, column index for node ``m``.
            Iterate over current rows for this level (try lowest first)
            and look for cell between first and last child of this node,
            add new row to level if no free row available.
            """
            candidates = [a for _, a in children[m]]
            minidx, maxidx = min(candidates), max(candidates)
            leaves = tree[m].leaves()
            center = scale * sum(leaves) // len(leaves)  # center of gravity
            if minidx < maxidx and not minidx < center < maxidx:
                center = sum(candidates) // len(candidates)
            if max(candidates) - min(candidates) > 2 * scale:
                center -= center % scale  # round to unscaled coordinate
                if minidx < maxidx and not minidx < center < maxidx:
                    center += scale
            if ids[m] == 0:
                startoflevel = len(matrix)
            for rowidx in range(startoflevel, len(matrix) + 1):
                if rowidx == len(matrix):  # need to add a new row
                    matrix.append(
                        [
                            vertline if a not in (corner, None) else None
                            for a in matrix[-1]
                        ]
                    )
                row = matrix[rowidx]
                i = j = center
                if len(children[m]) == 1:  # place unaries directly above child
                    return rowidx, next(iter(children[m]))[1]
                elif all(
                    a is None or a == vertline
                    for a in row[min(candidates) : max(candidates) + 1]
                ):
                    # find free column
                    for n in range(scale):
                        i = j = center + n
                        while j > minidx or i < maxidx:
                            if i < maxidx and (
                                matrix[rowidx][i] is None or i in candidates
                            ):
                                return rowidx, i
                            elif j > minidx and (
                                matrix[rowidx][j] is None or j in candidates
                            ):
                                return rowidx, j
                            i += scale
                            j -= scale
            raise ValueError(
                "could not find a free cell for:\n%s\n%s"
                "min=%d; max=%d" % (tree[m], minidx, maxidx, dumpmatrix())
            )

        def dumpmatrix():
            """Dump matrix contents for debugging purposes."""
            return "\n".join(
                "%2d: %s" % (n, " ".join(("%2r" % i)[:2] for i in row))
                for n, row in enumerate(matrix)
            )

        leaves = tree.leaves()
        if not all(isinstance(n, int) for n in leaves):
            raise ValueError("All leaves must be integer indices.")
        if len(leaves) != len(set(leaves)):
            raise ValueError("Indices must occur at most once.")
        if not all(0 <= n < len(sentence) for n in leaves):
            raise ValueError(
                "All leaves must be in the interval 0..n "
                "with n=len(sentence)\ntokens: %d indices: "
                "%r\nsentence: %s" % (len(sentence), tree.leaves(), sentence)
            )
        vertline, corner = -1, -2  # constants
        tree = tree.copy(True)
        for a in tree.subtrees():
            a.sort(key=lambda n: min(n.leaves()) if isinstance(n, Tree) else n)
        scale = 2
        crossed = set()
        # internal nodes and lexical nodes (no frontiers)
        positions = tree.treepositions()
        maxdepth = max(map(len, positions)) + 1
        childcols = defaultdict(set)
        matrix = [[None] * (len(sentence) * scale)]
        nodes = {}
        ids = dict((a, n) for n, a in enumerate(positions))
        highlighted_nodes = set(
            n for a, n in ids.items() if not highlight or tree[a] in highlight
        )
        levels = dict((n, []) for n in range(maxdepth - 1))
        terminals = []
        for a in positions:
            node = tree[a]
            if isinstance(node, Tree):
                levels[maxdepth - node.height()].append(a)
            else:
                terminals.append(a)

        for n in levels:
            levels[n].sort(key=lambda n: max(tree[n].leaves()) - min(tree[n].leaves()))
        terminals.sort()
        positions = set(positions)

        for m in terminals:
            i = int(tree[m]) * scale
            assert matrix[0][i] is None, (matrix[0][i], m, i)
            matrix[0][i] = ids[m]
            nodes[ids[m]] = sentence[tree[m]]
            if nodes[ids[m]] is None:
                nodes[ids[m]] = "..."
                highlighted_nodes.discard(ids[m])
            positions.remove(m)
            childcols[m[:-1]].add((0, i))

        # add other nodes centered on their children,
        # if the center is already taken, back off
        # to the left and right alternately, until an empty cell is found.
        for n in sorted(levels, reverse=True):
            nodesatdepth = levels[n]
            startoflevel = len(matrix)
            matrix.append(
                [vertline if a not in (corner, None) else None for a in matrix[-1]]
            )
            for m in nodesatdepth:  # [::-1]:
                if n < maxdepth - 1 and childcols[m]:
                    _, pivot = min(childcols[m], key=itemgetter(1))
                    if set(
                        a[:-1]
                        for row in matrix[:-1]
                        for a in row[:pivot]
                        if isinstance(a, tuple)
                    ) & set(
                        a[:-1]
                        for row in matrix[:-1]
                        for a in row[pivot:]
                        if isinstance(a, tuple)
                    ):
                        crossed.add(m)

                rowidx, i = findcell(m, matrix, startoflevel, childcols)
                positions.remove(m)

                # block positions where children of this node branch out
                for _, x in childcols[m]:
                    matrix[rowidx][x] = corner
                # assert m == () or matrix[rowidx][i] in (None, corner), (
                #         matrix[rowidx][i], m, str(tree), ' '.join(sentence))
                # node itself
                matrix[rowidx][i] = ids[m]
                nodes[ids[m]] = tree[m]
                # add column to the set of children for its parent
                if m != ():
                    childcols[m[:-1]].add((rowidx, i))
        assert len(positions) == 0

        # remove unused columns, right to left
        for m in range(scale * len(sentence) - 1, -1, -1):
            if not any(isinstance(row[m], (Tree, int)) for row in matrix):
                for row in matrix:
                    del row[m]

        # remove unused rows, reverse
        matrix = [
            row
            for row in reversed(matrix)
            if not all(a is None or a == vertline for a in row)
        ]

        # collect coordinates of nodes
        coords = {}
        for n, _ in enumerate(matrix):
            for m, i in enumerate(matrix[n]):
                if isinstance(i, int) and i >= 0:
                    coords[i] = n, m

        # move crossed edges last
        positions = sorted(
            [a for level in levels.values() for a in level],
            key=lambda a: a[:-1] in crossed,
        )

        # collect edges from node to node
        edges = OrderedDict()
        for i in reversed(positions):
            for j, _ in enumerate(tree[i]):
                edges[ids[i + (j,)]] = ids[i]

        return nodes, coords, edges, highlighted_nodes

    def text(
        self,
        nodedist=1,
        unicodelines=False,
        html=False,
        ansi=False,
        nodecolor="blue",
        leafcolor="red",
        funccolor="green",
        abbreviate=None,
        maxwidth=16,
    ):
        """
        :return: ASCII art for a discontinuous tree.

        :param unicodelines: whether to use Unicode line drawing characters
            instead of plain (7-bit) ASCII.
        :param html: whether to wrap output in html code (default plain text).
        :param ansi: whether to produce colors with ANSI escape sequences
            (only effective when html==False).
        :param leafcolor, nodecolor: specify colors of leaves and phrasal
            nodes; effective when either html or ansi is True.
        :param abbreviate: if True, abbreviate labels longer than 5 characters.
            If integer, abbreviate labels longer than `abbr` characters.
        :param maxwidth: maximum number of characters before a label starts to
            wrap; pass None to disable.
        """
        if abbreviate == True:
            abbreviate = 5
        if unicodelines:
            horzline = "\u2500"
            leftcorner = "\u250c"
            rightcorner = "\u2510"
            vertline = " \u2502 "
            tee = horzline + "\u252C" + horzline
            bottom = horzline + "\u2534" + horzline
            cross = horzline + "\u253c" + horzline
            ellipsis = "\u2026"
        else:
            horzline = "_"
            leftcorner = rightcorner = " "
            vertline = " | "
            tee = 3 * horzline
            cross = bottom = "_|_"
            ellipsis = "."

        def crosscell(cur, x=vertline):
            """Overwrite center of this cell with a vertical branch."""
            splitl = len(cur) - len(cur) // 2 - len(x) // 2 - 1
            lst = list(cur)
            lst[splitl : splitl + len(x)] = list(x)
            return "".join(lst)

        result = []
        matrix = defaultdict(dict)
        maxnodewith = defaultdict(lambda: 3)
        maxnodeheight = defaultdict(lambda: 1)
        maxcol = 0
        minchildcol = {}
        maxchildcol = {}
        childcols = defaultdict(set)
        labels = {}
        wrapre = re.compile(
            "(.{%d,%d}\\b\\W*|.{%d})" % (maxwidth - 4, maxwidth, maxwidth)
        )
        # collect labels and coordinates
        for a in self.nodes:
            row, column = self.coords[a]
            matrix[row][column] = a
            maxcol = max(maxcol, column)
            label = (
                self.nodes[a].label()
                if isinstance(self.nodes[a], Tree)
                else self.nodes[a]
            )
            if abbreviate and len(label) > abbreviate:
                label = label[:abbreviate] + ellipsis
            if maxwidth and len(label) > maxwidth:
                label = wrapre.sub(r"\1\n", label).strip()
            label = label.split("\n")
            maxnodeheight[row] = max(maxnodeheight[row], len(label))
            maxnodewith[column] = max(maxnodewith[column], max(map(len, label)))
            labels[a] = label
            if a not in self.edges:
                continue  # e.g., root
            parent = self.edges[a]
            childcols[parent].add((row, column))
            minchildcol[parent] = min(minchildcol.get(parent, column), column)
            maxchildcol[parent] = max(maxchildcol.get(parent, column), column)
        # bottom up level order traversal
        for row in sorted(matrix, reverse=True):
            noderows = [
                ["".center(maxnodewith[col]) for col in range(maxcol + 1)]
                for _ in range(maxnodeheight[row])
            ]
            branchrow = ["".center(maxnodewith[col]) for col in range(maxcol + 1)]
            for col in matrix[row]:
                n = matrix[row][col]
                node = self.nodes[n]
                text = labels[n]
                if isinstance(node, Tree):
                    # draw horizontal branch towards children for this node
                    if n in minchildcol and minchildcol[n] < maxchildcol[n]:
                        i, j = minchildcol[n], maxchildcol[n]
                        a, b = (maxnodewith[i] + 1) // 2 - 1, maxnodewith[j] // 2
                        branchrow[i] = ((" " * a) + leftcorner).ljust(
                            maxnodewith[i], horzline
                        )
                        branchrow[j] = (rightcorner + (" " * b)).rjust(
                            maxnodewith[j], horzline
                        )
                        for i in range(minchildcol[n] + 1, maxchildcol[n]):
                            if i == col and any(a == i for _, a in childcols[n]):
                                line = cross
                            elif i == col:
                                line = bottom
                            elif any(a == i for _, a in childcols[n]):
                                line = tee
                            else:
                                line = horzline
                            branchrow[i] = line.center(maxnodewith[i], horzline)
                    else:  # if n and n in minchildcol:
                        branchrow[col] = crosscell(branchrow[col])
                text = [a.center(maxnodewith[col]) for a in text]
                color = nodecolor if isinstance(node, Tree) else leafcolor
                if isinstance(node, Tree) and node.label().startswith("-"):
                    color = funccolor
                if html:
                    text = [escape(a, quote=False) for a in text]
                    if n in self.highlight:
                        text = ["<font color=%s>%s</font>" % (color, a) for a in text]
                elif ansi and n in self.highlight:
                    text = ["\x1b[%d;1m%s\x1b[0m" % (ANSICOLOR[color], a) for a in text]
                for x in range(maxnodeheight[row]):
                    # draw vertical lines in partially filled multiline node
                    # labels, but only if it's not a frontier node.
                    noderows[x][col] = (
                        text[x]
                        if x < len(text)
                        else (vertline if childcols[n] else " ").center(
                            maxnodewith[col], " "
                        )
                    )
            # for each column, if there is a node below us which has a parent
            # above us, draw a vertical branch in that column.
            if row != max(matrix):
                for n, (childrow, col) in self.coords.items():
                    if n > 0 and self.coords[self.edges[n]][0] < row < childrow:
                        branchrow[col] = crosscell(branchrow[col])
                        if col not in matrix[row]:
                            for noderow in noderows:
                                noderow[col] = crosscell(noderow[col])
                branchrow = [
                    a + ((a[-1] if a[-1] != " " else b[0]) * nodedist)
                    for a, b in zip(branchrow, branchrow[1:] + [" "])
                ]
                result.append("".join(branchrow))
            result.extend(
                (" " * nodedist).join(noderow) for noderow in reversed(noderows)
            )
        return "\n".join(reversed(result)) + "\n"

    def svg(self, nodecolor="blue", leafcolor="red", funccolor="green"):
        """
        :return: SVG representation of a tree.
        """
        fontsize = 12
        hscale = 40
        vscale = 25
        hstart = vstart = 20
        width = max(col for _, col in self.coords.values())
        height = max(row for row, _ in self.coords.values())
        result = [
            '<svg version="1.1" xmlns="http://www.w3.org/2000/svg" '
            'width="%dem" height="%dem" viewBox="%d %d %d %d">'
            % (
                width * 3,
                height * 2.5,
                -hstart,
                -vstart,
                width * hscale + 3 * hstart,
                height * vscale + 3 * vstart,
            )
        ]

        children = defaultdict(set)
        for n in self.nodes:
            if n:
                children[self.edges[n]].add(n)

        # horizontal branches from nodes to children
        for node in self.nodes:
            if not children[node]:
                continue
            y, x = self.coords[node]
            x *= hscale
            y *= vscale
            x += hstart
            y += vstart + fontsize // 2
            childx = [self.coords[c][1] for c in children[node]]
            xmin = hstart + hscale * min(childx)
            xmax = hstart + hscale * max(childx)
            result.append(
                '\t<polyline style="stroke:black; stroke-width:1; fill:none;" '
                'points="%g,%g %g,%g" />' % (xmin, y, xmax, y)
            )
            result.append(
                '\t<polyline style="stroke:black; stroke-width:1; fill:none;" '
                'points="%g,%g %g,%g" />' % (x, y, x, y - fontsize // 3)
            )

        # vertical branches from children to parents
        for child, parent in self.edges.items():
            y, _ = self.coords[parent]
            y *= vscale
            y += vstart + fontsize // 2
            childy, childx = self.coords[child]
            childx *= hscale
            childy *= vscale
            childx += hstart
            childy += vstart - fontsize
            result += [
                '\t<polyline style="stroke:white; stroke-width:10; fill:none;"'
                ' points="%g,%g %g,%g" />' % (childx, childy, childx, y + 5),
                '\t<polyline style="stroke:black; stroke-width:1; fill:none;"'
                ' points="%g,%g %g,%g" />' % (childx, childy, childx, y),
            ]

        # write nodes with coordinates
        for n, (row, column) in self.coords.items():
            node = self.nodes[n]
            x = column * hscale + hstart
            y = row * vscale + vstart
            if n in self.highlight:
                color = nodecolor if isinstance(node, Tree) else leafcolor
                if isinstance(node, Tree) and node.label().startswith("-"):
                    color = funccolor
            else:
                color = "black"
            result += [
                '\t<text style="text-anchor: middle; fill: %s; '
                'font-size: %dpx;" x="%g" y="%g">%s</text>'
                % (
                    color,
                    fontsize,
                    x,
                    y,
                    escape(node.label() if isinstance(node, Tree) else node, quote=False),
                )
            ]

        result += ["</svg>"]
        return "\n".join(result)


def test():
    """Do some tree drawing tests."""

    def print_tree(n, tree, sentence=None, ansi=True, **xargs):
        print()
        print('{0}: "{1}"'.format(n, " ".join(sentence or tree.leaves())))
        print(tree)
        print()
        drawtree = TreePrettyPrinter(tree, sentence)
        try:
            print(drawtree.text(unicodelines=ansi, ansi=ansi, **xargs))
        except (UnicodeDecodeError, UnicodeEncodeError):
            print(drawtree.text(unicodelines=False, ansi=False, **xargs))

    from nltk.corpus import treebank

    for n in [0, 1440, 1591, 2771, 2170]:
        tree = treebank.parsed_sents()[n]
        print_tree(n, tree, nodedist=2, maxwidth=8)
    print()
    print("ASCII version:")
    print(TreePrettyPrinter(tree).text(nodedist=2))

    tree = Tree.fromstring(
        "(top (punct 8) (smain (noun 0) (verb 1) (inf (verb 5) (inf (verb 6) "
        "(conj (inf (pp (prep 2) (np (det 3) (noun 4))) (verb 7)) (inf (verb 9)) "
        "(vg 10) (inf (verb 11)))))) (punct 12))",
        read_leaf=int,
    )
    sentence = (
        "Ze had met haar moeder kunnen gaan winkelen ,"
        " zwemmen of terrassen .".split()
    )
    print_tree("Discontinuous tree", tree, sentence, nodedist=2)


__all__ = ["TreePrettyPrinter"]

if __name__ == "__main__":
    test()<|MERGE_RESOLUTION|>--- conflicted
+++ resolved
@@ -19,14 +19,10 @@
 """
 
 import re
-<<<<<<< HEAD
-from html import escape
-=======
 try:
     from html import escape
 except ImportError:
     from cgi import escape
->>>>>>> 762663e9
 from collections import defaultdict
 from operator import itemgetter
 
